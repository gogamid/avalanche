################################################################################
# Copyright (c) 2020 ContinualAI                                               #
# Copyrights licensed under the MIT License.                                   #
# See the accompanying LICENSE file for terms.                                 #
#                                                                              #
# Date: 21-06-2020                                                             #
# Author(s): Lorenzo Pellegrini, Vincenzo Lomonaco                             #
# E-mail: contact@continualai.org                                              #
# Website: continualai.org                                                     #
################################################################################

""" This module contains useful utility functions and classes to generate
pytorch datasets based on fileists (Caffe style) """

# Python 2-3 compatible
from __future__ import print_function
from __future__ import division
from __future__ import absolute_import

from pathlib import Path

import torch.utils.data as data

from PIL import Image
import os
import os.path


def default_loader(path):
    """
    Sets the default image loader for the Pytorch Dataset.

    :param path: relative or absolute path of the file to load.

    :returns: Returns the image as a RGB PIL image.
    """
    return Image.open(path).convert('RGB')


def default_flist_reader(flist, root):
    """
    This reader reads a filelist and return a list of paths.

    :param flist: path of the flislist to read. The flist format should be:
        impath label\nimpath label\n ...(same to caffe's filelist)
    :param root: path to the dataset root. Each file defined in the file list
        will be searched in <root>/<impath>.

    :returns: Returns a list of paths (the examples to be loaded).
    """

    imlist = []
    with open(flist, 'r') as rf:
        for line in rf.readlines():
            impath, imlabel = line.strip().split()
            imlist.append((os.path.join(root, impath), int(imlabel)))

    return imlist


class FilelistDataset(data.Dataset):
    """
    This class extends the basic Pytorch Dataset class to handle filelists as
    main data source.
    """

    def __init__(
            self, root, flist, transform=None, target_transform=None,
            flist_reader=default_flist_reader, loader=default_loader):
        """
        This reader reads a filelist and return a list of paths.

        :param root: root path where the data to load are stored.
        :param flist: path of the flislist to read. The flist format should be:
            impath label\nimpath label\n ...(same to caffe's filelist)
        :param transform: eventual transformation to add to the input data (x)
        :param transform: eventual transformation to add to the targets (y)
        :param root: root path where the data to load are stored.
        :param flist_reader: loader function to use (for the filelists) given
            path.
        :param loader: loader function to use (for the real data) given path.
        """

        root = str(root)  # Manages Path objects
        flist = str(flist)  # Manages Path objects

        self.root = root
        self.imgs = flist_reader(flist, root)
        self.targets = [img_data[1] for img_data in self.imgs]
        self.transform = transform
        self.target_transform = target_transform
        self.loader = loader

    def __getitem__(self, index):
        """
        Returns next element in the dataset given the current index.

        :param index: index of the data to get.
        :return: loaded item.
        """

        impath, target = self.imgs[index]
        img = self.loader(os.path.join(self.root, impath))
        if self.transform is not None:
            img = self.transform(img)
        if self.target_transform is not None:
            target = self.target_transform(target)

        return img, target

    def __len__(self):
        """
        Returns the total number of elements in the dataset.

        :return: Total number of dataset items.
        """

        return len(self.imgs)


def datasets_from_filelists(root, train_filelists, test_filelists,
                            complete_test_set_only=False,
                            train_transform=None, train_target_transform=None,
                            test_transform=None, test_target_transform=None):
    """
    This reader reads a filelist and return a list of paths.

    :param root: root path where the data to load are stored.
    :param train_filelists: list of paths to train filelists. The flist format
        should be: impath label\nimpath label\n ...(same to caffe's filelist)
    :param test_filelists: list of paths to test filelists. It can be also a
        single path when the datasets is the same for each batch.
    :param complete_test_set_only: if True, test_filelists must contain
        the path to a single filelist that will serve as the complete test set.
        Alternatively, test_filelists can be the path (str) to the complete test
        set filelist. If False, train_filelists and test_filelists must contain
        the same amount of filelists paths. Defaults to False.
<<<<<<< HEAD
    :param train_transform: The transformation to apply to training patterns.
        Defaults to None.
    :param train_target_transform: The transformation to apply to training
        patterns targets. Defaults to None.
    :param test_transform: The transformation to apply to test patterns.
        Defaults to None.
    :param test_target_transform: The transformation to apply to test
        patterns targets. Defaults to None.
=======
>>>>>>> b97499de

    :return: list of tuples (train dataset, test dataset) for each train
        filelist in the list.
    """

    if complete_test_set_only and not (isinstance(test_filelists, str) or
                                       isinstance(test_filelists, Path)):
        if len(test_filelists) > 1:
            raise ValueError(
                'When complete_test_set_only is True, test_filelists must be a '
                'str, Path or a list with a single element describing the path '
                'to the complete test set.')
        test_filelists = test_filelists[0]
    if not complete_test_set_only:
        if len(test_filelists) != len(train_filelists):
            raise ValueError(
                'When complete_test_set_only is False, test_filelists and '
                'train_filelists must contain the same number of elements.')

    train_inc_datasets = \
        [FilelistDataset(root, tr_flist, transform=train_transform,
                         target_transform=train_target_transform)
         for tr_flist in train_filelists]
    test_inc_datasets = \
        [FilelistDataset(root, te_flist, transform=test_transform,
                         target_transform=test_target_transform)
         for te_flist in test_filelists]

    return train_inc_datasets, test_inc_datasets<|MERGE_RESOLUTION|>--- conflicted
+++ resolved
@@ -135,7 +135,6 @@
         Alternatively, test_filelists can be the path (str) to the complete test
         set filelist. If False, train_filelists and test_filelists must contain
         the same amount of filelists paths. Defaults to False.
-<<<<<<< HEAD
     :param train_transform: The transformation to apply to training patterns.
         Defaults to None.
     :param train_target_transform: The transformation to apply to training
@@ -144,8 +143,6 @@
         Defaults to None.
     :param test_target_transform: The transformation to apply to test
         patterns targets. Defaults to None.
-=======
->>>>>>> b97499de
 
     :return: list of tuples (train dataset, test dataset) for each train
         filelist in the list.
