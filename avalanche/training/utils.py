--- conflicted
+++ resolved
@@ -1,488 +1,485 @@
-################################################################################
-# Copyright (c) 2017. Vincenzo Lomonaco. All rights reserved.                  #
-# Copyrights licensed under the MIT License.                                   #
-# See the accompanying LICENSE file for terms.                                 #
-#                                                                              #
-# Date: 7-12-2017                                                              #
-# Author: Vincenzo Lomonaco                                                    #
-# E-mail: vincenzo.lomonaco@unibo.it                                           #
-# Website: vincenzolomonaco.com                                                #
-################################################################################
-
-"""
-
-General utility functions for pytorch.
-
-"""
-from collections import defaultdict
-from typing import Dict, NamedTuple, List, Optional, Tuple, Callable, Union
-
-import torch
-from torch import Tensor
-from torch.nn import Module, Linear
-from torch.utils.data import Dataset, DataLoader
-
-from avalanche.models.batch_renorm import BatchRenorm2D
-from avalanche.benchmarks import OnlineCLExperience
-
-
-def at_task_boundary(training_experience) -> bool:
-    """
-    Given a training experience,
-    returns true if the experience is at the task boundary
-
-    More specifically:
-
-    - If task boundary is not available, returns True
-
-    - If task boundary is available,
-      returns True if the experience
-      is the first subexp
-
-    - If the experience is not an online experience, returns True
-
-    """
-
-    if isinstance(training_experience, OnlineCLExperience):
-        if training_experience.access_task_boundaries:
-            if training_experience.is_first_subexp:
-                return True
-        else:
-            return True
-    else:
-        return True
-
-
-def cycle(loader):
-    while True:
-        for batch in loader:
-            yield batch
-
-
-def trigger_plugins(strategy, event, **kwargs):
-    """Call plugins on a specific callback
-
-    :return:
-    """
-    for p in strategy.plugins:
-        if hasattr(p, event):
-            getattr(p, event)(strategy, **kwargs)
-
-
-def load_all_dataset(dataset: Dataset, num_workers: int = 0):
-    """
-    Retrieves the contents of a whole dataset by using a DataLoader
-
-    :param dataset: The dataset
-    :param num_workers: The number of workers the DataLoader should use.
-        Defaults to 0.
-    :return: The content of the whole Dataset
-    """
-    # DataLoader parallelism is batch-based. By using "len(dataset)/num_workers"
-    # as the batch size, num_workers [+1] batches will be loaded thus
-    # using the required number of workers.
-    if num_workers > 0:
-        batch_size = max(1, len(dataset) // num_workers)
-    else:
-        batch_size = len(dataset)
-    collate_fn = dataset.collate_fn if hasattr(dataset, "collate_fn") else None
-    loader = DataLoader(
-        dataset,
-        batch_size=batch_size,
-        drop_last=False,
-        num_workers=num_workers,
-        collate_fn=collate_fn,
-    )
-    has_task_labels = False
-    batches_x = []
-    batches_y = []
-    batches_t = []
-    for loaded_element in loader:
-        batches_x.append(loaded_element[0])
-        batches_y.append(loaded_element[1])
-        if len(loaded_element) > 2:
-            has_task_labels = True
-            batches_t.append(loaded_element[2])
-
-    x, y = torch.cat(batches_x), torch.cat(batches_y)
-
-    if has_task_labels:
-        t = torch.cat(batches_t)
-        return x, y, t
-    else:
-        return x, y
-
-
-def zerolike_params_dict(model: Module) -> Dict[str, "ParamData"]:
-    """
-    Create a list of (name, parameter), where parameter is initalized to zero.
-    The list has as many parameters as model, with the same size.
-
-    :param model: a pytorch model
-    """
-
-    return dict(
-        [
-            (k, ParamData(k, p.shape, device=p.device))
-            for k, p in model.named_parameters()
-        ]
-    )
-
-
-def copy_params_dict(model, copy_grad=False) -> Dict[str, "ParamData"]:
-    """
-    Create a list of (name, parameter), where parameter is copied from model.
-    The list has as many parameters as model, with the same size.
-
-    :param model: a pytorch model
-    :param copy_grad: if True returns gradients instead of parameter values
-    """
-    out: Dict[str, ParamData] = {}
-    for k, p in model.named_parameters():
-        if copy_grad and p.grad is None:
-            continue
-        init = p.grad.data.clone() if copy_grad else p.data.clone()
-        out[k] = ParamData(k, p.shape, device=p.device, init_tensor=init)
-    return out
-
-
-class LayerAndParameter(NamedTuple):
-    layer_name: str
-    layer: Module
-    parameter_name: str
-    parameter: Tensor
-
-
-def get_layers_and_params(model: Module, prefix="") -> List[LayerAndParameter]:
-    result: List[LayerAndParameter] = []
-    for param_name, param in model.named_parameters(recurse=False):
-        result.append(LayerAndParameter(prefix[:-1], model, prefix + param_name, param))
-
-    layer_name: str
-    layer: Module
-    for layer_name, layer in model.named_modules():
-        if layer == model:
-            continue
-
-        layer_complete_name = prefix + layer_name + "."
-
-        result += get_layers_and_params(layer, prefix=layer_complete_name)
-
-    return result
-
-
-def get_layer_by_name(model: Module, layer_name: str) -> Optional[Module]:
-    for layer_param in get_layers_and_params(model):
-        if layer_param.layer_name == layer_name:
-            return layer_param.layer
-    return None
-
-
-def get_last_fc_layer(model: Module) -> Tuple[str, Linear]:
-    last_fc = None
-    for layer_name, layer in model.named_modules():
-        if isinstance(layer, Linear):
-            last_fc = (layer_name, layer)
-
-    if last_fc is None:
-        raise ValueError("No fc layer found.")
-
-    return last_fc
-
-
-def swap_last_fc_layer(model: Module, new_layer: Module) -> None:
-    last_fc_name, last_fc_layer = get_last_fc_layer(model)
-    setattr(model, last_fc_name, new_layer)
-
-
-def adapt_classification_layer(
-    model: Module, num_classes: int, bias: Optional[bool] = None
-) -> Tuple[str, Linear]:
-    last_fc_layer: Linear
-    last_fc_name, last_fc_layer = get_last_fc_layer(model)
-
-    if bias is not None:
-        use_bias = bias
-    else:
-        use_bias = last_fc_layer.bias is not None
-
-    new_fc = Linear(last_fc_layer.in_features, num_classes, bias=use_bias)
-    swap_last_fc_layer(model, new_fc)
-    return last_fc_name, new_fc
-
-
-def replace_bn_with_brn(
-    m: Module,
-    momentum=0.1,
-    r_d_max_inc_step=0.0001,
-    r_max=1.0,
-    d_max=0.0,
-    max_r_max=3.0,
-    max_d_max=5.0,
-):
-    for attr_str in dir(m):
-        target_attr = getattr(m, attr_str)
-        if type(target_attr) == torch.nn.BatchNorm2d:
-            # print('replaced: ', name, attr_str)
-            setattr(
-                m,
-                attr_str,
-                BatchRenorm2D(
-                    target_attr.num_features,
-                    gamma=target_attr.weight,
-                    beta=target_attr.bias,
-                    running_mean=target_attr.running_mean,
-                    running_var=target_attr.running_var,
-                    eps=target_attr.eps,
-                    momentum=momentum,
-                    r_d_max_inc_step=r_d_max_inc_step,
-                    r_max=r_max,
-                    d_max=d_max,
-                    max_r_max=max_r_max,
-                    max_d_max=max_d_max,
-                ),
-            )
-    for n, ch in m.named_children():
-        replace_bn_with_brn(
-            ch, momentum, r_d_max_inc_step, r_max, d_max, max_r_max, max_d_max
-        )
-
-
-def change_brn_pars(
-    m: Module, momentum=0.1, r_d_max_inc_step=0.0001, r_max=1.0, d_max=0.0
-):
-    for attr_str in dir(m):
-        target_attr = getattr(m, attr_str)
-        if type(target_attr) == BatchRenorm2D:
-            target_attr.momentum = torch.tensor((momentum), requires_grad=False)
-            target_attr.r_max = torch.tensor(r_max, requires_grad=False)
-            target_attr.d_max = torch.tensor(d_max, requires_grad=False)
-            target_attr.r_d_max_inc_step = r_d_max_inc_step
-
-    for n, ch in m.named_children():
-        change_brn_pars(ch, momentum, r_d_max_inc_step, r_max, d_max)
-
-
-def freeze_everything(model: Module, set_eval_mode: bool = True):
-    if set_eval_mode:
-        model.eval()
-
-    for layer_param in get_layers_and_params(model):
-        layer_param.parameter.requires_grad = False
-
-
-def unfreeze_everything(model: Module, set_train_mode: bool = True):
-    if set_train_mode:
-        model.train()
-
-    for layer_param in get_layers_and_params(model):
-        layer_param.parameter.requires_grad = True
-
-
-def freeze_up_to(
-    model: Module,
-    freeze_until_layer: Optional[str] = None,
-    set_eval_mode: bool = True,
-    set_requires_grad_false: bool = True,
-    layer_filter: Optional[Callable[[LayerAndParameter], bool]] = None,
-    module_prefix: str = "",
-):
-    """
-    A simple utility that can be used to freeze a model.
-
-    :param model: The model.
-    :param freeze_until_layer: If not None, the freezing algorithm will continue
-        (proceeding from the input towards the output) until the specified layer
-        is encountered. The given layer is excluded from the freezing procedure.
-    :param set_eval_mode: If True, the frozen layers will be set in eval mode.
-        Defaults to True.
-    :param set_requires_grad_false: If True, the autograd engine will be
-        disabled for frozen parameters. Defaults to True.
-    :param layer_filter: A function that, given a :class:`LayerParameter`,
-        returns `True` if the parameter must be frozen. If all parameters of
-        a layer are frozen, then the layer will be set in eval mode (according
-        to the `set_eval_mode` parameter. Defaults to None, which means that all
-        parameters will be frozen.
-    :param module_prefix: The model prefix. Do not use if non strictly
-        necessary.
-    :return:
-    """
-
-    frozen_layers = set()
-    frozen_parameters = set()
-
-    to_freeze_layers = dict()
-    for param_def in get_layers_and_params(model, prefix=module_prefix):
-        if (
-            freeze_until_layer is not None
-            and freeze_until_layer == param_def.layer_name
-        ):
-            break
-
-        freeze_param = layer_filter is None or layer_filter(param_def)
-        if freeze_param:
-            if set_requires_grad_false:
-                param_def.parameter.requires_grad = False
-                frozen_parameters.add(param_def.parameter_name)
-
-            if param_def.layer_name not in to_freeze_layers:
-                to_freeze_layers[param_def.layer_name] = (True, param_def.layer)
-        else:
-            # Don't freeze this parameter -> do not set eval on the layer
-            to_freeze_layers[param_def.layer_name] = (False, None)
-
-    if set_eval_mode:
-        for layer_name, layer_result in to_freeze_layers.items():
-            if layer_result[0]:
-                layer_result[1].eval()
-                frozen_layers.add(layer_name)
-
-    return frozen_layers, frozen_parameters
-
-
-def examples_per_class(targets):
-    result = defaultdict(int)
-
-    unique_classes, examples_count = torch.unique(
-        torch.as_tensor(targets), return_counts=True
-    )
-    for unique_idx in range(len(unique_classes)):
-        result[int(unique_classes[unique_idx])] = int(examples_count[unique_idx])
-
-    return result
-
-
-class ParamData(object):
-    def __init__(
-        self,
-        name: str,
-        shape: Optional[tuple] = None,
-        init_function: Callable[[torch.Size], torch.Tensor] = torch.zeros,
-        init_tensor: Union[torch.Tensor, None] = None,
-        device: Union[str, torch.device] = "cpu",
-    ):
-        """
-        An object that contains a tensor with methods to expand it along
-        a single dimension.
-
-        :param name: data tensor name as a string
-        :param shape: data tensor shape. Will be set to the `init_tensor`
-            shape, if provided.
-        :param init_function: function used to initialize the data tensor.
-            If `init_tensor` is provided, `init_function` will only be used
-            on subsequent calls of `reset_like` method.
-        :param init_tensor: value to be used when creating the object. If None,
-            `init_function` will be used.
-        :param device: pytorch like device specification as a string or
-            `torch.device`.
-        """
-        assert isinstance(name, str)
-        assert (init_tensor is not None) or (shape is not None)
-        if init_tensor is not None and shape is not None:
-            assert init_tensor.shape == shape
-
-        self.init_function = init_function
-        self.name = name
-        if shape is not None:
-            self.shape = torch.Size(shape)
-        else:
-            assert init_tensor is not None
-            self.shape = init_tensor.size()
-
-        self.device = torch.device(device)
-        if init_tensor is not None:
-            self._data: torch.Tensor = init_tensor
-        else:
-            self.reset_like()
-
-    def reset_like(self, shape=None, init_function=None):
-        """
-        Reset the tensor with the shape provided or, otherwise, by
-        using the one most recently provided. The `init_function`,
-        if provided, does not override the default one.
-
-        :param shape: the new shape or None to use the current one
-        :param init_function: init function to use or None to use
-            the default one.
-        """
-        if shape is not None:
-            self.shape = torch.Size(shape)
-        if init_function is None:
-            init_function = self.init_function
-        self._data = init_function(self.shape).to(self.device)
-
-    def expand(self, new_shape, padding_fn=torch.zeros):
-        """
-        Expand the data tensor along one dimension.
-        The shape cannot shrink. It cannot add new dimensions, either.
-        If the shape does not change, this method does nothing.
-
-        :param new_shape: expanded shape
-        :param padding_fn: function used to create the padding
-            around the expanded tensor.
-
-        :return the expanded tensor or the previous tensor
-        """
-        assert len(new_shape) == len(self.shape), "Expansion cannot add new dimensions"
-        expanded = False
-        for i, (snew, sold) in enumerate(zip(new_shape, self.shape)):
-            assert snew >= sold, "Shape cannot decrease."
-            if snew > sold:
-                assert (
-                    not expanded
-                ), "Expansion cannot occur in more than one dimension."
-                expanded = True
-                exp_idx = i
-
-        if expanded:
-            old_data = self._data.clone()
-            old_shape_len = self._data.shape[exp_idx]
-            self.reset_like(new_shape, init_function=padding_fn)
-            idx = [
-                slice(el) if i != exp_idx else slice(old_shape_len)
-                for i, el in enumerate(new_shape)
-            ]
-            self._data[idx] = old_data
-        return self.data
-
-    @property
-    def data(self) -> torch.Tensor:
-        return self._data
-
-    @data.setter
-    def data(self, value):
-        assert value.shape == self._data.shape, (
-            "Shape of new value should be the same of old value. "
-            "Use `expand` method to expand one dimension. "
-            "Use `reset_like` to reset with a different shape."
-        )
-        self._data = value
-
-    def __str__(self):
-        return f"ParamData_{self.name}:{self.shape}:{self._data}"
-
-
-__all__ = [
-    "trigger_plugins",
-    "load_all_dataset",
-    "zerolike_params_dict",
-    "copy_params_dict",
-    "LayerAndParameter",
-    "get_layers_and_params",
-    "get_layer_by_name",
-    "get_last_fc_layer",
-    "swap_last_fc_layer",
-    "adapt_classification_layer",
-    "replace_bn_with_brn",
-    "change_brn_pars",
-    "freeze_everything",
-    "unfreeze_everything",
-    "freeze_up_to",
-    "examples_per_class",
-    "ParamData",
-<<<<<<< HEAD
-=======
-    "cycle",
-    "at_task_boundary",
->>>>>>> 427d398f
-]
+################################################################################
+# Copyright (c) 2017. Vincenzo Lomonaco. All rights reserved.                  #
+# Copyrights licensed under the MIT License.                                   #
+# See the accompanying LICENSE file for terms.                                 #
+#                                                                              #
+# Date: 7-12-2017                                                              #
+# Author: Vincenzo Lomonaco                                                    #
+# E-mail: vincenzo.lomonaco@unibo.it                                           #
+# Website: vincenzolomonaco.com                                                #
+################################################################################
+
+"""
+
+General utility functions for pytorch.
+
+"""
+from collections import defaultdict
+from typing import Dict, NamedTuple, List, Optional, Tuple, Callable, Union
+
+import torch
+from torch import Tensor
+from torch.nn import Module, Linear
+from torch.utils.data import Dataset, DataLoader
+
+from avalanche.models.batch_renorm import BatchRenorm2D
+from avalanche.benchmarks import OnlineCLExperience
+
+
+def at_task_boundary(training_experience) -> bool:
+    """
+    Given a training experience,
+    returns true if the experience is at the task boundary
+
+    More specifically:
+
+    - If task boundary is not available, returns True
+
+    - If task boundary is available,
+      returns True if the experience
+      is the first subexp
+
+    - If the experience is not an online experience, returns True
+
+    """
+
+    if isinstance(training_experience, OnlineCLExperience):
+        if training_experience.access_task_boundaries:
+            if training_experience.is_first_subexp:
+                return True
+        else:
+            return True
+    else:
+        return True
+
+
+def cycle(loader):
+    while True:
+        for batch in loader:
+            yield batch
+
+
+def trigger_plugins(strategy, event, **kwargs):
+    """Call plugins on a specific callback
+
+    :return:
+    """
+    for p in strategy.plugins:
+        if hasattr(p, event):
+            getattr(p, event)(strategy, **kwargs)
+
+
+def load_all_dataset(dataset: Dataset, num_workers: int = 0):
+    """
+    Retrieves the contents of a whole dataset by using a DataLoader
+
+    :param dataset: The dataset
+    :param num_workers: The number of workers the DataLoader should use.
+        Defaults to 0.
+    :return: The content of the whole Dataset
+    """
+    # DataLoader parallelism is batch-based. By using "len(dataset)/num_workers"
+    # as the batch size, num_workers [+1] batches will be loaded thus
+    # using the required number of workers.
+    if num_workers > 0:
+        batch_size = max(1, len(dataset) // num_workers)
+    else:
+        batch_size = len(dataset)
+    collate_fn = dataset.collate_fn if hasattr(dataset, "collate_fn") else None
+    loader = DataLoader(
+        dataset,
+        batch_size=batch_size,
+        drop_last=False,
+        num_workers=num_workers,
+        collate_fn=collate_fn,
+    )
+    has_task_labels = False
+    batches_x = []
+    batches_y = []
+    batches_t = []
+    for loaded_element in loader:
+        batches_x.append(loaded_element[0])
+        batches_y.append(loaded_element[1])
+        if len(loaded_element) > 2:
+            has_task_labels = True
+            batches_t.append(loaded_element[2])
+
+    x, y = torch.cat(batches_x), torch.cat(batches_y)
+
+    if has_task_labels:
+        t = torch.cat(batches_t)
+        return x, y, t
+    else:
+        return x, y
+
+
+def zerolike_params_dict(model: Module) -> Dict[str, 'ParamData']:
+    """
+    Create a list of (name, parameter), where parameter is initalized to zero.
+    The list has as many parameters as model, with the same size.
+
+    :param model: a pytorch model
+    """
+
+    return dict([(k, ParamData(k, p.shape, device=p.device))
+                 for k, p in model.named_parameters()])
+
+
+def copy_params_dict(model, copy_grad=False) -> Dict[str, 'ParamData']:
+    """
+    Create a list of (name, parameter), where parameter is copied from model.
+    The list has as many parameters as model, with the same size.
+
+    :param model: a pytorch model
+    :param copy_grad: if True returns gradients instead of parameter values
+    """
+    out: Dict[str, ParamData] = {}
+    for k, p in model.named_parameters():
+        if copy_grad and p.grad is None:
+            continue
+        init = p.grad.data.clone() if copy_grad else p.data.clone()
+        out[k] = ParamData(k, p.shape, device=p.device,
+                           init_tensor=init)
+    return out
+
+
+class LayerAndParameter(NamedTuple):
+    layer_name: str
+    layer: Module
+    parameter_name: str
+    parameter: Tensor
+
+
+def get_layers_and_params(model: Module, prefix="") -> List[LayerAndParameter]:
+    result: List[LayerAndParameter] = []
+    for param_name, param in model.named_parameters(recurse=False):
+        result.append(
+            LayerAndParameter(prefix[:-1], model, prefix + param_name, param)
+        )
+
+    layer_name: str
+    layer: Module
+    for layer_name, layer in model.named_modules():
+        if layer == model:
+            continue
+
+        layer_complete_name = prefix + layer_name + "."
+
+        result += get_layers_and_params(layer, prefix=layer_complete_name)
+
+    return result
+
+
+def get_layer_by_name(model: Module, layer_name: str) -> Optional[Module]:
+    for layer_param in get_layers_and_params(model):
+        if layer_param.layer_name == layer_name:
+            return layer_param.layer
+    return None
+
+
+def get_last_fc_layer(model: Module) -> Tuple[str, Linear]:
+    last_fc = None
+    for layer_name, layer in model.named_modules():
+        if isinstance(layer, Linear):
+            last_fc = (layer_name, layer)
+
+    if last_fc is None:
+        raise ValueError("No fc layer found.")
+
+    return last_fc
+
+
+def swap_last_fc_layer(model: Module, new_layer: Module) -> None:
+    last_fc_name, last_fc_layer = get_last_fc_layer(model)
+    setattr(model, last_fc_name, new_layer)
+
+
+def adapt_classification_layer(
+    model: Module,
+    num_classes: int,
+    bias: Optional[bool] = None
+) -> Tuple[str, Linear]:
+    last_fc_layer: Linear
+    last_fc_name, last_fc_layer = get_last_fc_layer(model)
+
+    if bias is not None:
+        use_bias = bias
+    else:
+        use_bias = last_fc_layer.bias is not None
+
+    new_fc = Linear(last_fc_layer.in_features, num_classes, bias=use_bias)
+    swap_last_fc_layer(model, new_fc)
+    return last_fc_name, new_fc
+
+
+def replace_bn_with_brn(
+    m: Module,
+    momentum=0.1,
+    r_d_max_inc_step=0.0001,
+    r_max=1.0,
+    d_max=0.0,
+    max_r_max=3.0,
+    max_d_max=5.0,
+):
+    for attr_str in dir(m):
+        target_attr = getattr(m, attr_str)
+        if type(target_attr) == torch.nn.BatchNorm2d:
+            # print('replaced: ', name, attr_str)
+            setattr(
+                m,
+                attr_str,
+                BatchRenorm2D(
+                    target_attr.num_features,
+                    gamma=target_attr.weight,
+                    beta=target_attr.bias,
+                    running_mean=target_attr.running_mean,
+                    running_var=target_attr.running_var,
+                    eps=target_attr.eps,
+                    momentum=momentum,
+                    r_d_max_inc_step=r_d_max_inc_step,
+                    r_max=r_max,
+                    d_max=d_max,
+                    max_r_max=max_r_max,
+                    max_d_max=max_d_max,
+                ),
+            )
+    for n, ch in m.named_children():
+        replace_bn_with_brn(
+            ch, momentum, r_d_max_inc_step, r_max, d_max, max_r_max, max_d_max
+        )
+
+
+def change_brn_pars(
+    m: Module, momentum=0.1, r_d_max_inc_step=0.0001, r_max=1.0, d_max=0.0
+):
+    for attr_str in dir(m):
+        target_attr = getattr(m, attr_str)
+        if type(target_attr) == BatchRenorm2D:
+            target_attr.momentum = torch.tensor((momentum), requires_grad=False)
+            target_attr.r_max = torch.tensor(r_max, requires_grad=False)
+            target_attr.d_max = torch.tensor(d_max, requires_grad=False)
+            target_attr.r_d_max_inc_step = r_d_max_inc_step
+
+    for n, ch in m.named_children():
+        change_brn_pars(ch, momentum, r_d_max_inc_step, r_max, d_max)
+
+
+def freeze_everything(model: Module, set_eval_mode: bool = True):
+    if set_eval_mode:
+        model.eval()
+
+    for layer_param in get_layers_and_params(model):
+        layer_param.parameter.requires_grad = False
+
+
+def unfreeze_everything(model: Module, set_train_mode: bool = True):
+    if set_train_mode:
+        model.train()
+
+    for layer_param in get_layers_and_params(model):
+        layer_param.parameter.requires_grad = True
+
+
+def freeze_up_to(
+    model: Module,
+    freeze_until_layer: Optional[str] = None,
+    set_eval_mode: bool = True,
+    set_requires_grad_false: bool = True,
+    layer_filter: Optional[Callable[[LayerAndParameter], bool]] = None,
+    module_prefix: str = "",
+):
+    """
+    A simple utility that can be used to freeze a model.
+
+    :param model: The model.
+    :param freeze_until_layer: If not None, the freezing algorithm will continue
+        (proceeding from the input towards the output) until the specified layer
+        is encountered. The given layer is excluded from the freezing procedure.
+    :param set_eval_mode: If True, the frozen layers will be set in eval mode.
+        Defaults to True.
+    :param set_requires_grad_false: If True, the autograd engine will be
+        disabled for frozen parameters. Defaults to True.
+    :param layer_filter: A function that, given a :class:`LayerParameter`,
+        returns `True` if the parameter must be frozen. If all parameters of
+        a layer are frozen, then the layer will be set in eval mode (according
+        to the `set_eval_mode` parameter. Defaults to None, which means that all
+        parameters will be frozen.
+    :param module_prefix: The model prefix. Do not use if non strictly
+        necessary.
+    :return:
+    """
+
+    frozen_layers = set()
+    frozen_parameters = set()
+
+    to_freeze_layers = dict()
+    for param_def in get_layers_and_params(model, prefix=module_prefix):
+        if (
+            freeze_until_layer is not None
+            and freeze_until_layer == param_def.layer_name
+        ):
+            break
+
+        freeze_param = layer_filter is None or layer_filter(param_def)
+        if freeze_param:
+            if set_requires_grad_false:
+                param_def.parameter.requires_grad = False
+                frozen_parameters.add(param_def.parameter_name)
+
+            if param_def.layer_name not in to_freeze_layers:
+                to_freeze_layers[param_def.layer_name] = (True, param_def.layer)
+        else:
+            # Don't freeze this parameter -> do not set eval on the layer
+            to_freeze_layers[param_def.layer_name] = (False, None)
+
+    if set_eval_mode:
+        for layer_name, layer_result in to_freeze_layers.items():
+            if layer_result[0]:
+                layer_result[1].eval()
+                frozen_layers.add(layer_name)
+
+    return frozen_layers, frozen_parameters
+
+
+def examples_per_class(targets):
+    result = defaultdict(int)
+
+    unique_classes, examples_count = torch.unique(
+        torch.as_tensor(targets), return_counts=True
+    )
+    for unique_idx in range(len(unique_classes)):
+        result[int(unique_classes[unique_idx])] = int(
+            examples_count[unique_idx]
+        )
+
+    return result
+
+
+class ParamData(object):
+    def __init__(
+            self,
+            name: str,
+            shape: Optional[tuple] = None,
+            init_function: Callable[[torch.Size], torch.Tensor] = torch.zeros,
+            init_tensor: Union[torch.Tensor, None] = None,
+            device: Union[str, torch.device] = 'cpu'):
+        """
+        An object that contains a tensor with methods to expand it along
+        a single dimension.
+
+        :param name: data tensor name as a string
+        :param shape: data tensor shape. Will be set to the `init_tensor`
+            shape, if provided.
+        :param init_function: function used to initialize the data tensor.
+            If `init_tensor` is provided, `init_function` will only be used
+            on subsequent calls of `reset_like` method.
+        :param init_tensor: value to be used when creating the object. If None,
+            `init_function` will be used.
+        :param device: pytorch like device specification as a string or 
+            `torch.device`.
+        """
+        assert isinstance(name, str)
+        assert (init_tensor is not None) or (shape is not None)
+        if init_tensor is not None and shape is not None:
+            assert init_tensor.shape == shape
+
+        self.init_function = init_function
+        self.name = name
+        if shape is not None:
+            self.shape = torch.Size(shape) 
+        else:
+            assert init_tensor is not None
+            self.shape = init_tensor.size()
+            
+        self.device = torch.device(device)
+        if init_tensor is not None:
+            self._data: torch.Tensor = init_tensor
+        else:
+            self.reset_like()
+
+    def reset_like(self, shape=None, init_function=None):
+        """
+        Reset the tensor with the shape provided or, otherwise, by
+        using the one most recently provided. The `init_function`,
+        if provided, does not override the default one.
+
+        :param shape: the new shape or None to use the current one
+        :param init_function: init function to use or None to use
+            the default one.
+        """
+        if shape is not None:
+            self.shape = torch.Size(shape)
+        if init_function is None:
+            init_function = self.init_function
+        self._data = init_function(self.shape).to(self.device)
+
+    def expand(self, new_shape, padding_fn=torch.zeros):
+        """
+        Expand the data tensor along one dimension.
+        The shape cannot shrink. It cannot add new dimensions, either.
+        If the shape does not change, this method does nothing.
+
+        :param new_shape: expanded shape
+        :param padding_fn: function used to create the padding
+            around the expanded tensor.
+
+        :return the expanded tensor or the previous tensor
+        """
+        assert len(new_shape) == len(self.shape), \
+            "Expansion cannot add new dimensions"
+        expanded = False
+        for i, (snew, sold) in enumerate(zip(new_shape, self.shape)):
+            assert snew >= sold, "Shape cannot decrease."
+            if snew > sold:
+                assert not expanded, \
+                    "Expansion cannot occur in more than one dimension."
+                expanded = True
+                exp_idx = i
+
+        if expanded:
+            old_data = self._data.clone()
+            old_shape_len = self._data.shape[exp_idx]
+            self.reset_like(new_shape, init_function=padding_fn)
+            idx = [slice(el) if i != exp_idx else
+                   slice(old_shape_len) for i, el in
+                   enumerate(new_shape)]
+            self._data[idx] = old_data
+        return self.data
+
+    @property
+    def data(self) -> torch.Tensor:
+        return self._data
+
+    @data.setter
+    def data(self, value):
+        assert value.shape == self._data.shape, \
+            "Shape of new value should be the same of old value. " \
+            "Use `expand` method to expand one dimension. " \
+            "Use `reset_like` to reset with a different shape."
+        self._data = value
+
+    def __str__(self):
+        return f"ParamData_{self.name}:{self.shape}:{self._data}"
+
+
+__all__ = [
+    "trigger_plugins",
+    "load_all_dataset",
+    "zerolike_params_dict",
+    "copy_params_dict",
+    "LayerAndParameter",
+    "get_layers_and_params",
+    "get_layer_by_name",
+    "get_last_fc_layer",
+    "swap_last_fc_layer",
+    "adapt_classification_layer",
+    "replace_bn_with_brn",
+    "change_brn_pars",
+    "freeze_everything",
+    "unfreeze_everything",
+    "freeze_up_to",
+    "examples_per_class",
+    "ParamData",
+    "cycle",
+    "at_task_boundary",
+]