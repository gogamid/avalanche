################################################################################
# Copyright (c) 2021 ContinualAI.                                              #
# Copyrights licensed under the MIT License.                                   #
# See the accompanying LICENSE file for terms.                                 #
#                                                                              #
# Date: 15-07-2021                                                             #
# Author(s): Gabriele Graffieti                                                #
# E-mail: contact@continualai.org                                              #
# Website: avalanche.continualai.org                                           #
################################################################################

name: environment update

on:
  push:
    branches:
      - master
    paths:
      - '.github/workflows/environment-update.yml'
  schedule:
    - cron: '0 0 * * 0'  # midnight of every Sunday


jobs:
  environment-creation:
    if: github.repository == 'ContinualAI/avalanche'
    name: new environment creation
    runs-on: ubuntu-latest
    container:
      image: condaforge/mambaforge:latest
    strategy:
      fail-fast: false
      matrix:
        python-version: ["3.8", "3.9", "3.10", "3.11"]
    defaults:
      run:
        shell: bash -l {0}
    steps:
      - uses: actions/checkout@v3
        with:
          token: ${{ secrets.GITHUB_TOKEN }}
      - name: install opencv dependency libs
        env:
          DEBIAN_FRONTEND: "noninteractive"
          TZ: "Etc/UTC"
        run: |
          apt-get update &&
          apt-get install ffmpeg libsm6 libxext6  -y
      - name: install conda environment
        run: |
          mamba create -n avalanche-env -y -v python=${{ matrix.python-version }} -c conda-forge &&
<<<<<<< HEAD
          conda run -n avalanche-env --no-capture-output mamba install -y -v pytorch==1.12.1 torchvision cpuonly -c pytorch &&
          conda run -n avalanche-env --no-capture-output pip install . -v
=======
          conda run -n avalanche-env --no-capture-output pip install -r requirements.txt
>>>>>>> 23de5a04
      - name: python unit test
        id: unittest
        env:
          FAST_TEST: "True"
          USE_GPU: "False"
        shell: bash -l -c "conda run -n avalanche-env --no-capture-output bash {0}"
        run: |
          python -m unittest discover tests &&
          echo "Running checkpointing tests..." &&
          bash ./tests/checkpointing/test_checkpointing.sh &&
          echo "Running distributed training tests..." &&
          cd tests &&
          PYTHONPATH=.. python run_dist_tests.py &&
          cd ..
      - name: checkout avalanche-docker repo
        if: always()
        uses: actions/checkout@v3
        with:
          repository: 'ContinualAI/avalanche-docker'
          ref: master
          path: 'avalanche-docker'
          token: ${{ secrets.BOT_TOKEN }}
      - name: test success
        if: success()
        shell: bash -l -c "conda run -n avalanche-env --no-capture-output bash {0}"
        run: |
          rm -f avalanche-docker/${{ matrix.python-version }}/environment-${{ matrix.python-version }}.yml &&
          conda env export > $"avalanche-docker/"${{ matrix.python-version }}"/environment-"${{ matrix.python-version }}".yml" &&
          cd avalanche-docker &&
          git config --local user.email ${{ secrets.BOT_EMAIL }} &&
          git config --local user.name ${{ secrets.BOT_NAME }} &&
          git pull &&
          git add . &&
          git commit -m $"Update environment with python "${{ matrix.python-version }} -a || true &&
          git pull
      - name: Push changes to avalanche-docker
        if: success()
        continue-on-error: true
        uses: ad-m/github-push-action@master
        with:
          repository: ContinualAI/avalanche-docker
          branch: master
          directory: avalanche-docker
          github_token: ${{ secrets.BOT_TOKEN }}<|MERGE_RESOLUTION|>--- conflicted
+++ resolved
@@ -49,12 +49,7 @@
       - name: install conda environment
         run: |
           mamba create -n avalanche-env -y -v python=${{ matrix.python-version }} -c conda-forge &&
-<<<<<<< HEAD
-          conda run -n avalanche-env --no-capture-output mamba install -y -v pytorch==1.12.1 torchvision cpuonly -c pytorch &&
-          conda run -n avalanche-env --no-capture-output pip install . -v
-=======
           conda run -n avalanche-env --no-capture-output pip install -r requirements.txt
->>>>>>> 23de5a04
       - name: python unit test
         id: unittest
         env:
